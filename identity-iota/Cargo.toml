[package]
name = "identity-iota"
<<<<<<< HEAD
version = "0.4.1"
=======
version = "0.5.0-dev.1"
>>>>>>> ce6d4985
authors = ["IOTA Stiftung"]
edition = "2021"
homepage = "https://www.iota.org"
keywords = ["iota", "tangle", "identity"]
license = "Apache-2.0"
readme = "../README.md"
repository = "https://github.com/iotaledger/identity.rs"
description = "An IOTA Tangle intergration for the identity-rs library."

[dependencies]
async-trait = { version = "0.1", default-features = false }
bee-rest-api = { version = "0.1.7", default-features = false }
brotli = { version = "3.3", default-features = false, features = ["std"] }
dashmap = { version = "4.0" }
form_urlencoded = { version = "1.0" }
futures = { version = "0.3" }
<<<<<<< HEAD
identity-core = { version = "=0.4.1", path = "../identity-core" }
identity-credential = { version = "=0.4.1", path = "../identity-credential" }
identity-did = { version = "=0.4.1", path = "../identity-did" }
=======
identity-core = { version = "=0.5.0-dev.1", path = "../identity-core" }
identity-credential = { version = "=0.5.0-dev.1", path = "../identity-credential" }
identity-did = { version = "=0.5.0-dev.1", path = "../identity-did" }
itertools = { version = "0.10" }
>>>>>>> ce6d4985
lazy_static = { version = "1.4", default-features = false }
log = { version = "0.4", default-features = false }
num-derive = { version = "0.3", default-features = false }
num-traits = { version = "0.2", default-features = false, features = ["std"] }
serde = { version = "1.0", default-features = false, features = ["std", "derive"] }
strum = { version = "0.21", features = ["derive"] }
thiserror = { version = "1.0", default-features = false }

[dependencies.iota-client]
<<<<<<< HEAD
version = "1.1.0"
=======
git = "https://github.com/iotaledger/iota.rs"
rev = "c7d1cc4bae4ef00f16314239463ce115f8c6b35a"
>>>>>>> ce6d4985
default-features = false

[dependencies.iota-crypto]
version = "0.7"
default-features = false
features = ["blake2b"]

[features]
default = ["async"]

# Enables async runtime support (Tokio)
async = ["iota-client/async"]

# Enables Web Assembly support
wasm = ["iota-client/wasm"]

[package.metadata.docs.rs]
# To build locally:
# RUSTDOCFLAGS="--cfg docsrs" cargo +nightly doc --all-features --no-deps --workspace --open
all-features = true
rustdoc-args = ["--cfg", "docsrs"]<|MERGE_RESOLUTION|>--- conflicted
+++ resolved
@@ -1,10 +1,6 @@
 [package]
 name = "identity-iota"
-<<<<<<< HEAD
-version = "0.4.1"
-=======
 version = "0.5.0-dev.1"
->>>>>>> ce6d4985
 authors = ["IOTA Stiftung"]
 edition = "2021"
 homepage = "https://www.iota.org"
@@ -21,16 +17,10 @@
 dashmap = { version = "4.0" }
 form_urlencoded = { version = "1.0" }
 futures = { version = "0.3" }
-<<<<<<< HEAD
-identity-core = { version = "=0.4.1", path = "../identity-core" }
-identity-credential = { version = "=0.4.1", path = "../identity-credential" }
-identity-did = { version = "=0.4.1", path = "../identity-did" }
-=======
 identity-core = { version = "=0.5.0-dev.1", path = "../identity-core" }
 identity-credential = { version = "=0.5.0-dev.1", path = "../identity-credential" }
 identity-did = { version = "=0.5.0-dev.1", path = "../identity-did" }
 itertools = { version = "0.10" }
->>>>>>> ce6d4985
 lazy_static = { version = "1.4", default-features = false }
 log = { version = "0.4", default-features = false }
 num-derive = { version = "0.3", default-features = false }
@@ -40,12 +30,8 @@
 thiserror = { version = "1.0", default-features = false }
 
 [dependencies.iota-client]
-<<<<<<< HEAD
-version = "1.1.0"
-=======
 git = "https://github.com/iotaledger/iota.rs"
 rev = "c7d1cc4bae4ef00f16314239463ce115f8c6b35a"
->>>>>>> ce6d4985
 default-features = false
 
 [dependencies.iota-crypto]
